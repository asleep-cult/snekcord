import asyncio
from typing import Any, Callable, Optional

__all__ = ('Cycler',)


class Cycler:
<<<<<<< HEAD
    def __init__(self, *,
                 loop: Optional[asyncio.AbstractEventLoop] = None,
                 delay: float,
                 callback: Optional[Callable[..., Any]] = None) -> None:
=======
    """A class that runs a coroutine every `delay` seconds.

    Attributes
        loop: Optional[asyncio.AbstractEventLoop]
            The event loop to use when creating the task,
            if None is provided :func:`asyncio.get_event_loop` is used.

        delay: Number
            The amount of time to wait between cycles (in seconds).

        callback: Optional[Callable[..., Any]]
            The coroutine to run, if None is provided
            then :meth:`Cycler.run` must be overridden.
    """
    def __init__(self, *, loop: Optional[asyncio.AbstractEventLoop] = None,
                 delay: Number, callback: Optional[Callable[..., Any]] = None):
>>>>>>> 9ec1e141
        if loop is not None:
            self.loop = loop
        else:
            self.loop = asyncio.get_event_loop()

        self.delay = delay
        self.callback = callback
        self.cancelled = False
        self._task = None
        self._handle: Optional[asyncio.TimerHandle] = None

    def _schedule_callback(self, delay: bool = True) -> None:
        if not self.cancelled:
            if delay:
                self._handle = self.loop.call_later(
                    self.delay, self._actual_callback)
            else:
                self.loop.call_soon(self._actual_callback)

    def _actual_callback(self) -> None:
        self._future = self.loop.create_task(self.run())
        self._future.add_done_callback(
            lambda future: self._schedule_callback())

    async def run(self) -> None:
        """Called every cycle, can be overridden in a subclass."""
        await self.callback(*self.args, **self.kwargs)

    def start(self, *args, **kwargs) -> None:
        r"""Starts the cycler, the first cycle will happen
        immediately.

        Arguments
            \*args: Any
                The arguments to use when calling the callback.

            \*\*kwargs: Any
                The keyword arguments to use when calling the
                callback.

        Raises
            :exc:`AssertionError`
                Raised when :attr:`Cycler.callback` is None
                and :meth:`Cycler.run` is not overridden.
        """
        assert (
            self.callback is not None
            or self.run is not Cycler.run
        ), 'callback is None and run is not overridden'

        self.args = args
        self.kwargs = kwargs
        self._schedule_callback(False)

    def stop(self) -> None:
        """Stops the cycler, cancelling the on-going task if any."""
        self.cancelled = True
        if self._handle is not None:
            self._handle.cancel()
        if self._task is not None:
            try:
                self._task.cancel()
            except asyncio.InvalidStateError:
                pass<|MERGE_RESOLUTION|>--- conflicted
+++ resolved
@@ -1,16 +1,11 @@
 import asyncio
+from numbers import Number
 from typing import Any, Callable, Optional
 
 __all__ = ('Cycler',)
 
 
 class Cycler:
-<<<<<<< HEAD
-    def __init__(self, *,
-                 loop: Optional[asyncio.AbstractEventLoop] = None,
-                 delay: float,
-                 callback: Optional[Callable[..., Any]] = None) -> None:
-=======
     """A class that runs a coroutine every `delay` seconds.
 
     Attributes
@@ -27,7 +22,6 @@
     """
     def __init__(self, *, loop: Optional[asyncio.AbstractEventLoop] = None,
                  delay: Number, callback: Optional[Callable[..., Any]] = None):
->>>>>>> 9ec1e141
         if loop is not None:
             self.loop = loop
         else:
