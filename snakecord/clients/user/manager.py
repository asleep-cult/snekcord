--- conflicted
+++ resolved
@@ -1,16 +1,11 @@
 from __future__ import annotations
 
 from dataclasses import dataclass
-from typing import Any, Dict, List, Optional, TYPE_CHECKING, Union
-
-from ...connections.rest import RestSession
+from typing import Any, Dict, List, Optional, TYPE_CHECKING, Type, Union
+
 from ...connections.shard import Shard
 from ...manager import BaseManager
-<<<<<<< HEAD
-from ...utils.events import EventNamespace, eventdef
-=======
-from ...utils.events import EventDispatcher, EventNamespace, EventDefinition
->>>>>>> 9ec1e141
+from ...utils.events import EventNamespace, EventDefinition
 
 if TYPE_CHECKING:
     from ...objects.channel import Channel, TextChannel
@@ -22,14 +17,7 @@
     from ...objects.user import User
 
 @dataclass
-<<<<<<< HEAD
-class _base_event(metaclass=eventdef):
-    def __init__(self):
-        super().__init__(type(self))
-
-=======
 class _base_event(EventDefinition):
->>>>>>> 9ec1e141
     manager: UserClientManager
     shard: Shard
     payload: Dict[str, Any]
@@ -360,7 +348,7 @@
 
 
 class UserClientManager(BaseManager):
-    events = UserClientEvents
+    events: Type[UserClientEvents] = UserClientEvents
 
     def __init__(self, token, *args, intents: int, **kwargs) -> None:
         self.shard_range = kwargs.pop('shard_range', range(1))
