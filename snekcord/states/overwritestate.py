--- conflicted
+++ resolved
@@ -10,15 +10,13 @@
 from ..objects.roleobject import Role
 from ..utils import Permissions, Snowflake
 
-<<<<<<< HEAD
 if t.TYPE_CHECKING:
     from ..clients import Client
     from ..objects import GuildChannel
     from ..typing import Json, SnowflakeType
-=======
+
+
 __all__ = ('PermissionOverwriteState',)
-
->>>>>>> 16d641ec
 
 
 class PermissionOverwriteState(BaseState[Snowflake, PermissionOverwrite]):
@@ -29,15 +27,11 @@
         super().__init__(client=client)
         self.channel = channel
 
-<<<<<<< HEAD
-    def upsert(self, data: Json) -> PermissionOverwrite:  # type: ignore
-=======
     @property
     def everyone(self):
         return self.get(self.channel.guild_id)
 
-    def upsert(self, data):
->>>>>>> 16d641ec
+    def upsert(self, data: Json) -> PermissionOverwrite:  # type: ignore
         overwrite = self.get(data['id'])
         if overwrite is not None:
             overwrite.update(data)
@@ -48,15 +42,7 @@
 
         return overwrite
 
-<<<<<<< HEAD
-    @property
-    def everyone(self) -> t.Optional[PermissionOverwrite]:
-        return self.get(self.channel.guild_id)
-
     def apply_to(self, member: SnowflakeType) -> t.Optional[Permissions]:
-=======
-    def apply_to(self, member):
->>>>>>> 16d641ec
         if not isinstance(member, GuildMember):
             guild = self.channel.guild
             if guild is None:
