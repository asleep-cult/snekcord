from .basestate import BaseState
from .. import rest
<<<<<<< HEAD
=======
from ..objects.reactionsobject import Reactions
>>>>>>> 10577626

__all__ = ('ReactionsState',)


class ReactionsState(BaseState):
<<<<<<< HEAD

=======
>>>>>>> 10577626
    def __init__(self, *, client, message):
        super().__init__(client=client)
        self.message = message

    def upsert(self, data):
<<<<<<< HEAD
        from ..objects import Reactions  # Prevents circular import

=======
>>>>>>> 10577626
        ident = self.message.guild.emojis.upsert(data['emoji']).id
        reactions = self.get(ident)
        if reactions is not None:
            reactions.update(data)
        else:
            reactions = Reactions.unmarshal(data, state=self)
            reactions.cache()

        return reactions

    async def add(self, emoji):
        await rest.create_reaction.request(
            session=self.client.rest,
            fmt=dict(channel_id=self.message.channel_id,
                     message_id=self.message.id,
                     emoji=emoji.to_reaction()))

    async def remove_all(self):
        await rest.delete_all_reactions.request(
            session=self.client.rest,
            fmt=dict(channel_id=self.message.channel_id,
                     message_id=self.message.id))<|MERGE_RESOLUTION|>--- conflicted
+++ resolved
@@ -1,28 +1,17 @@
 from .basestate import BaseState
 from .. import rest
-<<<<<<< HEAD
-=======
-from ..objects.reactionsobject import Reactions
->>>>>>> 10577626
 
 __all__ = ('ReactionsState',)
 
 
 class ReactionsState(BaseState):
-<<<<<<< HEAD
-
-=======
->>>>>>> 10577626
     def __init__(self, *, client, message):
         super().__init__(client=client)
         self.message = message
 
     def upsert(self, data):
-<<<<<<< HEAD
         from ..objects import Reactions  # Prevents circular import
 
-=======
->>>>>>> 10577626
         ident = self.message.guild.emojis.upsert(data['emoji']).id
         reactions = self.get(ident)
         if reactions is not None:
