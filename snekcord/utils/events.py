--- conflicted
+++ resolved
@@ -5,7 +5,10 @@
 import typing as t
 from weakref import WeakSet
 
-from ..typing import AnyCallable, AnyCoroCallable
+if t.TYPE_CHECKING:
+    from ..typing import AnyCallable, AnyCoroCallable, ParamSpec
+
+    P = ParamSpec('P')
 
 __all__ = ('EventWaiter', 'EventDispatcher',)
 
@@ -75,9 +78,9 @@
 class EventDispatcher:
     __events__: t.ClassVar[dict[str, AnyCoroCallable] | None] = None
     loop: asyncio.AbstractEventLoop
-    _listeners: dict[str, list[AnyCallable]]
-    _waiters: dict[str, WeakSet[EventWaiter]]
-    _subscribers: list[EventDispatcher]
+    listeners: dict[str, list[AnyCallable]]
+    waiters: dict[str, WeakSet[EventWaiter]]
+    subscribers: list[EventDispatcher]
 
     def __init__(self, *,
                  loop: asyncio.AbstractEventLoop | None = None) -> None:
@@ -90,50 +93,29 @@
         self.waiters = {}
         self.subscribers = []
 
-<<<<<<< HEAD
     def register_listener(self, name: str, callback: AnyCallable) -> None:
-        listeners = self._listeners.setdefault(name.lower(), [])
-        listeners.append(callback)
-
-    def remove_listener(self, name: str, callback: AnyCallable):
-        listeners = self._listeners.get(name.lower())
-        if listeners is not None:
-            listeners.remove(callback)
-
-    def register_waiter(self, *args: t.Any, **kwargs: t.Any):
-        kwargs['dispatcher'] = self
-        waiter = EventWaiter(*args, **kwargs)
-        waiters = self._waiters.setdefault(waiter.name, WeakSet())
-=======
-    def register_listener(self, name, callback):
         listeners = self.listeners.setdefault(name.lower(), [])
         listeners.append(callback)
 
-    def remove_listener(self, name, callback):
+    def remove_listener(self, name: str, callback: AnyCallable) -> None:
         listeners = self.listeners.get(name.lower())
         if listeners is not None:
             listeners.remove(callback)
 
-    def register_waiter(self, *args, **kwargs):
+    def register_waiter(self, *args: t.Any, **kwargs: t.Any) -> EventWaiter:
         waiter = EventWaiter(*args, dispatcher=self, **kwargs)
         waiters = self.waiters.setdefault(waiter.name, WeakSet())
->>>>>>> 16d641ec
         waiters.add(waiter)
         return waiter
 
     wait = register_waiter
 
-<<<<<<< HEAD
-    def remove_waiter(self, waiter: EventWaiter):
-        waiters = self._waiters.get(waiter.name.lower())
-=======
-    def remove_waiter(self, waiter):
+    def remove_waiter(self, waiter: EventWaiter) -> None:
         waiters = self.waiters.get(waiter.name.lower())
->>>>>>> 16d641ec
         if waiters is not None:
             waiters.remove(waiter)
 
-    def run_callbacks(self, name: str, *args: t.Any):
+    def run_callbacks(self, name: str, *args: t.Any) -> None:
         name = name.lower()
         listeners = self.listeners.get(name)
         waiters = self.waiters.get(name)
@@ -157,36 +139,32 @@
 
         self.run_callbacks(name, *args)
 
-<<<<<<< HEAD
-    def subscribe(self, dispatcher: EventWaiter) -> None:
-        dispatcher._subscribers.append(self)  # type: ignore
-
-    def unsubscribe(self, dispatcher: EventWaiter) -> None:
-        dispatcher._subscribers.remove(self)  # type: ignore
-=======
-    def subscribe(self, dispatcher):
+    def subscribe(self, dispatcher: EventDispatcher) -> None:
         dispatcher.subscribers.append(self)
 
-    def unsubscribe(self, dispatcher):
+    def unsubscribe(self, dispatcher: EventDispatcher) -> None:
         dispatcher.subscribers.remove(self)
->>>>>>> 16d641ec
 
-    def on(self, name: str | None = None):
-        def wrapped(func: AnyCallable):
+    def on(
+        self, name: t.Optional[str] = None
+    ) -> t.Callable[[t.Callable[P, T]], t.Callable[P, T]]:
+        def wrapped(func: t.Callable[P, T]) -> t.Callable[P, T]:
             self.register_listener(name or func.__name__, func)
             return func
         return wrapped
 
-    def once(self, name: str | None = None):
-        def wrapped(func: AnyCallable):
+    def once(
+        self, name: t.Optional[str] = None
+    ) -> t.Callable[[t.Callable[P, t.Awaitable[t.Any]]], t.Callable[P, None]]:
+        def wrapped(
+            func: t.Callable[P, t.Awaitable[t.Any]]
+        ) -> t.Callable[P, None]:
             event_name = (name or func.__name__).lower()
 
             @functools.wraps(func)
-            def callback(*args: t.Any):
-                ensure_future(func(), *args)
+            def callback(*args: P.args, **kwargs: P.kwargs) -> None:
+                ensure_future(func(*args, **kwargs))
                 self.remove_listener(event_name, callback)
 
-            self.remove_listener(event_name, callback)
-
-            return func
+            return callback
         return wrapped