from .baseobject import BaseObject, BaseTemplate
from .. import rest
from ..utils import _validate_keys
from ..utils.enum import Enum
from ..utils.json import JsonArray, JsonField, JsonObject, JsonTemplate
from ..utils.snowflake import Snowflake

__all__ = ('ChannelType', 'GuildChannel', 'TextChannel', 'FollowedChannel',
           'CategoryChannel', 'VoiceChannel', 'DMChannel')


class ChannelType(Enum[int]):
    """An enumeration of Discord's channel types

    | Name                   | Description                             |
    | ---------------------- | --------------------------------------- |
    | `GUILD_TEXT`           | A text channel in a `Guild`             |
    | `DM`                   | A direct message channel                |
    | `GUILD_VOICE`          | A voice channel in a `Guild`            |
    | `GROUP_DM`             | A `DM` channel with multiple recipients |
    | `GUILD_CATEGORY`       | A category channel in a `Guild`         |
    | `GUILD_NEWS`           | A news channel in a `Guild`             |
    | `GUILD_STORE`          | A store channel in a `Guild`            |
    | `GUILD_NEWS_THREAD`    | A news thread channel in a `Guild`      |
    | `GUILD_PUBLIC_THREAD`  | A public thread channel in a `Guild`    |
    | `GUILD_PRIVATE_THREAD` | A private thread channel in a `Guild`   |
    | `GUILD_STAGE_VOICE`    | A stage channel in a `Guild`            |
    """
    GUILD_TEXT = 0
    DM = 1
    GUILD_VOICE = 2
    GROUP_DM = 3
    GUILD_CATEGORY = 4
    GUILD_NEWS = 5
    GUILD_STORE = 6
    GUILD_NEWS_THREAD = 10
    GUILD_PUBLIC_THREAD = 11
    GUILD_PRIVATE_THREAD = 12
    GUILD_STAGE_VOICE = 13


def _guild_channel_creation_keys(channel_type):
    keys = ('name', 'position', 'permission_overwrites')

    if channel_type in (ChannelType.GUILD_TEXT, ChannelType.GUILD_NEWS):
        keys += ('type', 'topic', 'nsfw')
    elif channel_type == ChannelType.GUILD_VOICE:
        keys += ('bitrate', 'userlimit')
    elif channel_type == ChannelType.GUILD_STORE:
        keys += ('nsfw',)

    return keys


def _guild_channel_modification_keys(channel_type):
    keys = _guild_channel_creation_keys(channel_type)

    if channel_type == ChannelType.GUILD_VOICE:
        keys += ('rtc_region', 'video_quality_mode')

    return keys


GuildChannelTemplate = JsonTemplate(
    name=JsonField('name'),
    guild_id=JsonField('guild_id', Snowflake, str),
    position=JsonField('position'),
    nsfw=JsonField('nsfw'),
    parent_id=JsonField('parent_id', Snowflake, str),
    type=JsonField('type', ChannelType.get_enum, ChannelType.get_value),
    __extends__=(BaseTemplate,)
)


class GuildChannel(BaseObject, template=GuildChannelTemplate):
    """The base class for all channels that belong to a `Guild`

    Attributes:
        name str: The channel's name

        guild_id Snowflake: The id of the guild that the channel belongs to

        position int: The channel's position

        nsfw bool: `True` if the channel is allowed to have explicit content
            otherwise `False`

        parent_id Snowflake: The id of the channel's parent/category

        type ChannelType: The channel's type
    """
    __slots__ = ('permissions',)

    def __init__(self, *, state):
        super().__init__(state=state)

        cls = self.state.client.get_class('PermissionOverwriteState')
        self.permissions = cls(client=self.state.client, channel=self)

    @property
    def mention(self):
        """The channel in mention format, equivalent to `f'<#{self.id}>'`"""
        return f'<#{self.id}>'

    @property
    def guild(self):
        """The `Guild` that the channel belongs to

        warning:
            This propery relies on the guild cache so it could return None
        """
        return self.state.client.guilds.get(self.guild_id)

    @property
    def parent(self):
        """The channel's parent/category

        warning:
            This propery relies on the channel cache so it could return None
        """
        return self.state.client.channels.get(self.parent_id)

    async def modify(self, **kwargs):
        """Invokes an API request to modify the channel

        **Arguments:**

        | Name         | Type            | Channel Types                                            |
        | ------------ | --------------- | -------------------------------------------------------- |
        | `name`       | `str`           | `All`                                                    |
        | `type`       | `ChannelType`   | `GUILD_TEXT`, `GUILD_NEWS`                               |
        | `position`   | `int`           | `All`                                                    |
        | `topic`      | `str`           | `GUILD_TEXT`, `GUILD_NEWS`                               |
        | `nsfw`       | `bool`          | `GUILD_TEXT`, `GUILD_NEWS`, `GUILD_STORE`                |
        | `slowmode`   | `int`           | `GUILD_TEXT`                                             |
        | `bitrate`    | `int`           | `GUILD_VOICE`                                            |
        | `user_limit` | `int`           | `GUILD_VOICE`                                            |
        | `parent`     | `SnowflakeLike` | `GUILD_TEXT`, `GUILD_NEWS`, `GUILD_STORE`, `GUILD_VOICE` |
        | `rtc_region` | `str`           | `GUILD_VOICE`                                            |

        note:
            Discord only supports conversion between `GUILD_TEXT` and `GUILD_NEWS`
            channel types

        Returns:
            GuildChannel: The modified channel
        """  # noqa: E501
        if self.type in (ChannelType.GUILD_TEXT, ChannelType.GUILD_NEWS,
                         ChannelType.GUILD_STORE):
            try:
                kwargs['parent_id'] = Snowflake.try_snowflake(
                    kwargs.pop('parent'))
            except KeyError:
                pass

        if self.type == ChannelType.GUILD_TEXT:
            try:
                kwargs['rate_limit_per_user'] = kwargs.pop('slowmode')
            except KeyError:
                pass

        _validate_keys(f'{self.__class__.__name__}.modify',
                       kwargs, (), _guild_channel_modification_keys(self.type))

        data = await rest.modify_channel.request(
            session=self.state.client.rest,
            fmt=dict(channel_id=self.id),
            json=kwargs)

        return self.state.upsert(data)

    async def delete(self):
        """Invokes an API request to delete the channel"""
        await rest.delete_channel.request(
            session=self.state.client.rest,
            fmt=dict(channel_id=self.id))

    def update(self, data, *args, **kwargs):
        super().update(data, *args, **kwargs)

        guild = self.guild
        if guild is not None:
            guild.channels.add_key(self.id)

        permission_overwrites = data.get('permission_overwrites')
        if permission_overwrites is not None:
            self.permissions.upsert_replace(permission_overwrites)


FollowedChannelTemplate = JsonTemplate(
    channel_id=JsonField('channel_id', Snowflake, str),
    webhook_id=JsonField('webhook_id', Snowflake, str),
)


class FollowedChannel(JsonObject, template=FollowedChannelTemplate):
    def __init__(self, *, state):
        self.state = state

    @property
    def channel(self):
        return self.state.get(self.channel_id)


TextChannelTemplate = JsonTemplate(
    topic=JsonField('topic'),
    slowmode=JsonField('rate_limit_per_user'),
    last_message_id=JsonField('last_message_id', Snowflake, str),
    __extends__=(GuildChannelTemplate,)
)


class TextChannel(GuildChannel, template=TextChannelTemplate):
    """Represents the `GUILD_TEXT` and `GUILD_NEWS` channel types

    Attributes:
        messages MessageState: The channel's message state

        webhooks WebhookState: The channel's webhook state

        topic str: The channel's topic

        slowmode int: The amount of time you have to wait between
            sending sucessive messages in the channel

        last_message_id Snowflake: The id of the last message sent in the
            channel
    """
    __slots__ = ('messages', 'webhooks', 'last_pin_timestamp')

    def __init__(self, *, state):
<<<<<<< HEAD
        # Prevent circular imports
        from ..states.webhookstate import ChannelWebhookState

=======
>>>>>>> 10577626
        super().__init__(state=state)

        self.last_pin_timestamp = None

<<<<<<< HEAD
        self.webhooks = ChannelWebhookState(
            superstate=self.state.client.webhooks, channel=self)

=======
>>>>>>> 10577626
        self.messages = self.state.client.get_class('MessageState')(
            client=self.state.client, channel=self)

    def __str__(self):
        return f'#{self.name}'

    @property
    def last_message(self):
        """The last message sent in the channel

        warning:
            This property relies on the message cache so it could return None
        """
        return self.messages.get(self.last_message_id)

    async def follow(self, webhook_channel):
        webhook_channel_id = Snowflake.try_snowflake(webhook_channel)

        data = await rest.follow_news_channel.request(
            session=self.state.client.rest,
            fmt=dict(channel_id=self.id),
            params=dict(webhook_channel_id=webhook_channel_id))

        return FollowedChannel.unmarshal(data, state=self.state)

    async def typing(self):
        """Invokes an API request to trigger the typing indicator
        in the channel
        """
        await rest.trigger_typing_indicator.request(
            session=self.state.client.rest,
            fmt=dict(channel_id=self.id))

    async def fetch_pins(self):
        """Invokes an API request to get the pinned messages
        in the channel

        Returns:
            list[Message]: The pinned messages in the channel
        """
        data = await rest.get_pinned_messages.request(
            session=self.state.client.rest,
            fmt=dict(channel_id=self.id))

        return self.messages.upsert_many(data)


class CategoryChannel(GuildChannel, template=GuildChannelTemplate):
    """Represents the `GUILD_CATEGORY` channel type"""
    def __str__(self):
        return f'#{self.name}'

    @property
    def children(self):
        """Yields all of the `GuildChannels` that belong to this category"""
        if self.guild is not None:
            for channel in self.guild.channels:
                if channel.parent_id == self.id:
                    yield channel


VoiceChannelTemplate = JsonTemplate(
    bitrate=JsonField('bitrate'),
    user_limit=JsonField('user_limit'),
    __extends__=(GuildChannelTemplate,)
)


class VoiceChannel(GuildChannel, template=VoiceChannelTemplate):
    """Represents the `GUILD_VOICE` channel type

    Attributes:
        bitrate int: The channel's bitrate

        user_limit int: The maximum amount of people who can be in this
            channel at once
    """
    def __str__(self):
        return f'#!{self.name}'


DMChannelTemplate = JsonTemplate(
    last_message_id=JsonField('last_message_id', Snowflake, str),
    type=JsonField(
        'type',
        ChannelType.get_enum,
        ChannelType.get_value
    ),
    _recipients=JsonArray('recipients'),
    __extends__=(BaseTemplate,)
)


class DMChannel(BaseObject, template=DMChannelTemplate):
    async def close(self):
        """Invokes an API request to close the channel"""
        await rest.delete_channel.request(
            session=self.state.client.rest,
            fmt=dict(channel_id=self.id))<|MERGE_RESOLUTION|>--- conflicted
+++ resolved
@@ -1,5 +1,6 @@
 from .baseobject import BaseObject, BaseTemplate
 from .. import rest
+from ..states.webhookstate import ChannelWebhookState
 from ..utils import _validate_keys
 from ..utils.enum import Enum
 from ..utils.json import JsonArray, JsonField, JsonObject, JsonTemplate
@@ -229,24 +230,14 @@
     __slots__ = ('messages', 'webhooks', 'last_pin_timestamp')
 
     def __init__(self, *, state):
-<<<<<<< HEAD
-        # Prevent circular imports
-        from ..states.webhookstate import ChannelWebhookState
-
-=======
->>>>>>> 10577626
         super().__init__(state=state)
 
         self.last_pin_timestamp = None
 
-<<<<<<< HEAD
+        self.messages = self.state.client.get_class('MessageState')(
+            client=self.state.client, channel=self)
         self.webhooks = ChannelWebhookState(
             superstate=self.state.client.webhooks, channel=self)
-
-=======
->>>>>>> 10577626
-        self.messages = self.state.client.get_class('MessageState')(
-            client=self.state.client, channel=self)
 
     def __str__(self):
         return f'#{self.name}'
