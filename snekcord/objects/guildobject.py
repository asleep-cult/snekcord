--- conflicted
+++ resolved
@@ -11,20 +11,15 @@
                      JsonObject, JsonTemplate, Snowflake,
                      _validate_keys)
 
-<<<<<<< HEAD
-=======
 __all__ = ('MessageNotificationsLevel', 'ExplicitContentFilterLevel',
            'MFALevel', 'VerificationLevel', 'GuildNSFWLevel',
-           'PremiumTier', 'SystemChannelFlags', 'GuildFeature')
->>>>>>> 16d641ec
-
-__all__ = ('Guild', 'GuildBan', 'WelcomeScreen', 'WelcomeScreenChannel')
+           'PremiumTier', 'SystemChannelFlags', 'GuildFeature',
+           'Guild', 'GuildBan', 'WelcomeScreen', 'WelcomeScreenChannel')
 
 if t.TYPE_CHECKING:
     from .channelobject import GuildChannel
     from .emojiobject import GuildEmoji
     from .inviteobject import Invite
-    from .stageobject import Stage
     from .templateobject import GuildTemplate as _GuildTemplate
     from .userobject import User
     from ..states.channelstate import GuildChannelState
@@ -300,19 +295,8 @@
     def __str__(self) -> str:
         return self.name
 
-<<<<<<< HEAD
-    @property
-    def stages(self) -> t.Generator[Stage, None, None]:
-        for stage in self.state.client.stages:
-            if stage.guild_id == self.id:
-                yield stage
-
     async def sync(self, payload: Json) -> None:
         cache_flags = self.state.client.cache_flags
-=======
-    async def sync(self, payload):
-        cache_flags = self.state.manager.cache_flags
->>>>>>> 16d641ec
 
         if cache_flags is None:
             return
@@ -342,7 +326,7 @@
 
         return self.state.upsert(data)
 
-    async def delete(self):
+    async def delete(self) -> None:
         await rest.delete_guild.request(
             session=self.state.client.rest,
             fmt=dict(guild_id=self.id))
@@ -381,41 +365,24 @@
 
         return data['pruned']
 
-<<<<<<< HEAD
-    async def preview(self) -> Guild:
+    async def fetch_preview(self) -> Guild:
         return await self.state.fetch_preview(self.id)
 
-    async def voice_regions(self) -> t.List[Json]:
-=======
-    async def fetch_preview(self):
-        return await self.state.fetch_preview(self.id)
-
-    async def fetch_voice_regions(self):
->>>>>>> 16d641ec
+    async def fetch_voice_regions(self) -> t.List[str]:
         data = await rest.get_guild_voice_regions.request(
             session=self.state.client.rest,
             fmt=dict(guild_id=self.id))
 
         return data
 
-<<<<<<< HEAD
-    async def invites(self) -> t.Set[Invite]:
-=======
-    async def fetch_invites(self):
->>>>>>> 16d641ec
+    async def fetch_invites(self) -> t.Set[Invite]:
         data = await rest.get_guild_invites.request(
             session=self.state.client.rest,
             fmt=dict(guild_id=self.id))
 
-<<<<<<< HEAD
         return self.state.client.invites.upsert_many(data)
 
-    async def templates(self) -> t.List[_GuildTemplate]:
-=======
-        return self.state.manager.invites.upsert_many(data)
-
-    async def fetch_templates(self):
->>>>>>> 16d641ec
+    async def fetch_templates(self) -> t.List[_GuildTemplate]:
         data = await rest.get_guild_templates.request(
             session=self.state.client.rest,
             fmt=dict(guild_id=self.id))
