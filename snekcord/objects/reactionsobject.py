--- conflicted
+++ resolved
@@ -3,6 +3,7 @@
 import typing as t
 
 from .baseobject import BaseObject
+from .userobject import User
 from .. import rest
 from ..states.basestate import BaseSubState
 from ..utils import JsonField, JsonTemplate, Snowflake
@@ -12,7 +13,6 @@
 if t.TYPE_CHECKING:
     from .emojiobject import BuiltinEmoji, GuildEmoji
     from .messageobject import Message
-    from .userobject import User
     from ..states import ReactionsState, UserState
     from ..typing import IntConvertable, Json, SnowflakeType
 
@@ -59,11 +59,7 @@
         assert self.emoji is not None
 
         data = await rest.get_reactions.request(
-<<<<<<< HEAD
             session=self.state.client.rest,
-=======
-            session=self.state.manager.rest,
->>>>>>> 16d641ec
             fmt=dict(channel_id=self.state.message.channel_id,
                      message_id=self.state.message.id,
                      emoji=self.emoji.to_reaction()))
@@ -89,11 +85,7 @@
         assert self.emoji is not None
 
         await rest.delete_reaction.request(
-<<<<<<< HEAD
             session=self.state.client.rest,
-=======
-            session=self.state.manager.rest,
->>>>>>> 16d641ec
             fmt=dict(channel_id=self.state.message.channel_id,
                      message_id=self.state.message.id,
                      emoji=self.emoji.to_reaction(),
@@ -102,11 +94,7 @@
     async def remove_all(self):
         assert self.emoji is not None
         await rest.delete_reactions.request(
-<<<<<<< HEAD
             session=self.state.client.rest,
-=======
-            session=self.state.manager.rest,
->>>>>>> 16d641ec
             fmt=dict(channel_id=self.state.message.channel_id,
                      message_id=self.state.message.id,
                      emoji=self.emoji.to_reaction()))
