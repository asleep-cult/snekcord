from .baseobject import BaseObject, BaseTemplate
from .embedobject import Embed
from .. import rest
from ..utils import JsonArray, JsonField, JsonTemplate, Snowflake

__all__ = ('Message',)


MessageTemplate = JsonTemplate(
    channel_id=JsonField('channel_id', Snowflake, str),
    guild_id=JsonField('guild_id', Snowflake, str),
    content=JsonField('content'),
    edited_timestamp=JsonField('edited_timestamp'),
    tts=JsonField('tts'),
    mention_everyone=JsonField('mention_everyone'),
    _mentions=JsonArray('mentions'),
    _mention_roles=JsonArray('mention_roles'),
    _mention_channels=JsonArray('mention_channels'),
    _attachments=JsonArray('attachments'),
    embeds=JsonArray('embeds', object=Embed),
    nonce=JsonField('nonce'),
    pinned=JsonField('pinned'),
    webhook_id=JsonField('webhook_id'),
    type=JsonField('type'),
    _activity=JsonField('activity'),
    application=JsonField('application'),
    _message_reference=JsonField('message_reference'),
    flags=JsonField('flags'),
    _stickers=JsonArray('stickers'),
    _referenced_message=JsonField('referenced_message'),
    _interaction=JsonField('interaction'),
    __extends__=(BaseTemplate,)
)


class Message(BaseObject, template=MessageTemplate):
    __slots__ = ('author', 'member', 'reactions')

    def __init__(self, *, state):
        super().__init__(state=state)
        self.author = None
        self.member = None
        self.reactions = self.state.manager.get_class('ReactionsState')(
            manager=self.state.manager, message=self)

    @property
    def channel(self):
        return self.state.channel

    @property
    def guild(self):
        return (self.state.manager.guilds.get(self.guild_id)
                or getattr(self.channel, 'guild', None))

    async def crosspost(self):
        data = await rest.crosspost_message.request(
            session=self.state.manager.rest,
            fmt=dict(channel_id=self.channel.id, message_id=self.id))

        return self.state.upsert(data)

    async def delete(self):
        await rest.delete_message.request(
            session=self.state.manager.rest,
<<<<<<< HEAD
            fmt=dict(channel_id=self.state.channel.id, message_id=self.id))
=======
            fmt=dict(channel_id=self.channel.id, message_id=self.id))
>>>>>>> f7342e94

    def update(self, data, *args, **kwargs):
        super().update(data, *args, **kwargs)

        author = data.get('author')
        if author is not None:
            self.author = self.state.manager.users.upsert(author)

            guild = self.guild
            member = data.get('member')
            if member is not None and guild is not None:
                member['user'] = author
                self.member = guild.members.upsert(member)

        reactions = data.get('reactions')
        if reactions is not None:
            self.reactions.clear()
            self.reactions.upsert_many(reactions)<|MERGE_RESOLUTION|>--- conflicted
+++ resolved
@@ -49,8 +49,7 @@
 
     @property
     def guild(self):
-        return (self.state.manager.guilds.get(self.guild_id)
-                or getattr(self.channel, 'guild', None))
+        return getattr(self.channel, 'guild')
 
     async def crosspost(self):
         data = await rest.crosspost_message.request(
@@ -62,11 +61,7 @@
     async def delete(self):
         await rest.delete_message.request(
             session=self.state.manager.rest,
-<<<<<<< HEAD
-            fmt=dict(channel_id=self.state.channel.id, message_id=self.id))
-=======
             fmt=dict(channel_id=self.channel.id, message_id=self.id))
->>>>>>> f7342e94
 
     def update(self, data, *args, **kwargs):
         super().update(data, *args, **kwargs)
